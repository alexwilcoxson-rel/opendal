// Licensed to the Apache Software Foundation (ASF) under one
// or more contributor license agreements.  See the NOTICE file
// distributed with this work for additional information
// regarding copyright ownership.  The ASF licenses this file
// to you under the Apache License, Version 2.0 (the
// "License"); you may not use this file except in compliance
// with the License.  You may obtain a copy of the License at
//
//   http://www.apache.org/licenses/LICENSE-2.0
//
// Unless required by applicable law or agreed to in writing,
// software distributed under the License is distributed on an
// "AS IS" BASIS, WITHOUT WARRANTIES OR CONDITIONS OF ANY
// KIND, either express or implied.  See the License for the
// specific language governing permissions and limitations
// under the License.

use std::cmp::Ordering;
use std::fmt::Debug;
use std::fmt::Formatter;
use std::sync::Arc;

use crate::raw::oio::FlatLister;
use crate::raw::oio::PrefixLister;
use crate::raw::*;
use crate::*;

/// Complete underlying services features so that users can use them in
/// the same way.
///
/// # Notes
///
/// CompleteLayer is not a public accessible layer that can be used by
/// external users. OpenDAL will make sure every accessor will apply this
/// layer once and only once.
///
/// # Internal
///
/// So far `CompleteLayer` will do the following things:
///
/// ## Stat Completion
///
/// Not all services support stat dir natively, but we can simulate it via list.
///
/// ## List Completion
///
/// There are two styles of list, but not all services support both of
/// them. CompleteLayer will add those capabilities in a zero cost way.
///
/// Underlying services will return [`Capability`] to indicate the
/// features that returning listers support.
///
/// - If support `list_with_recursive`, return directly.
/// - if not, wrap with [`FlatLister`].
pub struct CompleteLayer;

impl<A: Access> Layer<A> for CompleteLayer {
    type LayeredAccess = CompleteAccessor<A>;

    fn layer(&self, inner: A) -> Self::LayeredAccess {
        let info = inner.info();
        info.update_full_capability(|mut cap| {
            if cap.list && cap.write_can_empty {
                cap.create_dir = true;
            }
            cap
        });

        CompleteAccessor {
            info,
            inner: Arc::new(inner),
        }
    }
}

/// Provide complete wrapper for backend.
pub struct CompleteAccessor<A: Access> {
    info: Arc<AccessorInfo>,
    inner: Arc<A>,
}

impl<A: Access> Debug for CompleteAccessor<A> {
    fn fmt(&self, f: &mut Formatter<'_>) -> std::fmt::Result {
        self.inner.fmt(f)
    }
}

impl<A: Access> CompleteAccessor<A> {
    async fn complete_create_dir(&self, path: &str, args: OpCreateDir) -> Result<RpCreateDir> {
        let capability = self.info.native_capability();
        if capability.create_dir {
            return self.inner().create_dir(path, args).await;
        }

        if capability.write_can_empty && capability.list {
            let (_, mut w) = self.inner.write(path, OpWrite::default()).await?;
            oio::Write::close(&mut w).await?;
            return Ok(RpCreateDir::default());
        }

        self.inner.create_dir(path, args).await
    }

    async fn complete_stat(&self, path: &str, args: OpStat) -> Result<RpStat> {
        let capability = self.info.native_capability();

        if path == "/" {
            return Ok(RpStat::new(Metadata::new(EntryMode::DIR)));
        }

        // Forward to inner if create_dir is supported.
        if path.ends_with('/') && capability.create_dir {
            let meta = self.inner.stat(path, args).await?.into_metadata();

            if meta.is_file() {
                return Err(Error::new(
                    ErrorKind::NotFound,
                    "stat expected a directory, but found a file",
                ));
            }

            return Ok(RpStat::new(meta));
        }

        // Otherwise, we can simulate stat dir via `list`.
        if path.ends_with('/') && capability.list_with_recursive {
            let (_, mut l) = self
                .inner
                .list(path, OpList::default().with_recursive(true).with_limit(1))
                .await?;

            return if oio::List::next(&mut l).await?.is_some() {
                Ok(RpStat::new(Metadata::new(EntryMode::DIR)))
            } else {
                Err(Error::new(
                    ErrorKind::NotFound,
                    "the directory is not found",
                ))
            };
        }

        // Forward to underlying storage directly since we don't know how to handle stat dir.
        self.inner.stat(path, args).await
    }

    async fn complete_list(
        &self,
        path: &str,
        args: OpList,
    ) -> Result<(RpList, CompleteLister<A, A::Lister>)> {
        let cap = self.info.native_capability();

        let recursive = args.recursive();

        match (recursive, cap.list_with_recursive) {
            // - If service can list_with_recursive, we can forward list to it directly.
            (_, true) => {
                let (rp, p) = self.inner.list(path, args).await?;
                Ok((rp, CompleteLister::One(p)))
            }
            // If recursive is true but service can't list_with_recursive
            (true, false) => {
                // Forward path that ends with /
                if path.ends_with('/') {
                    let p = FlatLister::new(self.inner.clone(), path, args);
                    Ok((RpList::default(), CompleteLister::Two(p)))
                } else {
                    let parent = get_parent(path);
                    let p = FlatLister::new(self.inner.clone(), parent, args);
                    let p = PrefixLister::new(p, path);
                    Ok((RpList::default(), CompleteLister::Four(p)))
                }
            }
            // If recursive and service doesn't support list_with_recursive, we need to handle
            // list prefix by ourselves.
            (false, false) => {
                // Forward path that ends with /
                if path.ends_with('/') {
                    let (rp, p) = self.inner.list(path, args).await?;
                    Ok((rp, CompleteLister::One(p)))
                } else {
                    let parent = get_parent(path);
                    let (rp, p) = self.inner.list(parent, args).await?;
                    let p = PrefixLister::new(p, path);
                    Ok((rp, CompleteLister::Three(p)))
                }
            }
        }
    }
<<<<<<< HEAD

    fn complete_blocking_list(
        &self,
        path: &str,
        args: OpList,
    ) -> Result<(RpList, CompleteLister<A, A::BlockingLister>)> {
        let cap = self.info.native_capability();

        let recursive = args.recursive();

        match (recursive, cap.list_with_recursive) {
            // - If service can list_with_recursive, we can forward list to it directly.
            (_, true) => {
                let (rp, p) = self.inner.blocking_list(path, args)?;
                Ok((rp, CompleteLister::One(p)))
            }
            // If recursive is true but service can't list_with_recursive
            (true, false) => {
                // Forward path that ends with /
                if path.ends_with('/') {
                    let p = FlatLister::new(self.inner.clone(), path, args);
                    Ok((RpList::default(), CompleteLister::Two(p)))
                } else {
                    let parent = get_parent(path);
                    let p = FlatLister::new(self.inner.clone(), parent, args);
                    let p = PrefixLister::new(p, path);
                    Ok((RpList::default(), CompleteLister::Four(p)))
                }
            }
            // If recursive and service doesn't support list_with_recursive, we need to handle
            // list prefix by ourselves.
            (false, false) => {
                // Forward path that ends with /
                if path.ends_with('/') {
                    let (rp, p) = self.inner.blocking_list(path, args)?;
                    Ok((rp, CompleteLister::One(p)))
                } else {
                    let parent = get_parent(path);
                    let (rp, p) = self.inner.blocking_list(parent, args)?;
                    let p = PrefixLister::new(p, path);
                    Ok((rp, CompleteLister::Three(p)))
                }
            }
        }
    }
=======
>>>>>>> be129138
}

impl<A: Access> LayeredAccess for CompleteAccessor<A> {
    type Inner = A;
    type Reader = CompleteReader<A::Reader>;
    type Writer = CompleteWriter<A::Writer>;
    type Lister = CompleteLister<A, A::Lister>;
    type Deleter = A::Deleter;

    fn inner(&self) -> &Self::Inner {
        &self.inner
    }

    fn info(&self) -> Arc<AccessorInfo> {
        self.info.clone()
    }

    async fn create_dir(&self, path: &str, args: OpCreateDir) -> Result<RpCreateDir> {
        self.complete_create_dir(path, args).await
    }

    async fn read(&self, path: &str, args: OpRead) -> Result<(RpRead, Self::Reader)> {
        let size = args.range().size();
        self.inner
            .read(path, args)
            .await
            .map(|(rp, r)| (rp, CompleteReader::new(r, size)))
    }

    async fn write(&self, path: &str, args: OpWrite) -> Result<(RpWrite, Self::Writer)> {
        let (rp, w) = self.inner.write(path, args.clone()).await?;
        let w = CompleteWriter::new(w, args.append());
        Ok((rp, w))
    }

    async fn stat(&self, path: &str, args: OpStat) -> Result<RpStat> {
        self.complete_stat(path, args).await
    }

    async fn delete(&self) -> Result<(RpDelete, Self::Deleter)> {
        self.inner().delete().await
    }

    async fn list(&self, path: &str, args: OpList) -> Result<(RpList, Self::Lister)> {
        self.complete_list(path, args).await
    }

    async fn presign(&self, path: &str, args: OpPresign) -> Result<RpPresign> {
        self.inner.presign(path, args).await
    }
}

pub type CompleteLister<A, P> =
    FourWays<P, FlatLister<Arc<A>, P>, PrefixLister<P>, PrefixLister<FlatLister<Arc<A>, P>>>;

pub struct CompleteReader<R> {
    inner: R,
    size: Option<u64>,
    read: u64,
}

impl<R> CompleteReader<R> {
    pub fn new(inner: R, size: Option<u64>) -> Self {
        Self {
            inner,
            size,
            read: 0,
        }
    }

    pub fn check(&self) -> Result<()> {
        let Some(size) = self.size else {
            return Ok(());
        };

        match self.read.cmp(&size) {
            Ordering::Equal => Ok(()),
            Ordering::Less => Err(
                Error::new(ErrorKind::Unexpected, "reader got too little data")
                    .with_context("expect", size)
                    .with_context("actual", self.read),
            ),
            Ordering::Greater => Err(
                Error::new(ErrorKind::Unexpected, "reader got too much data")
                    .with_context("expect", size)
                    .with_context("actual", self.read),
            ),
        }
    }
}

impl<R: oio::Read> oio::Read for CompleteReader<R> {
    async fn read(&mut self) -> Result<Buffer> {
        let buf = self.inner.read().await?;

        if buf.is_empty() {
            self.check()?;
        } else {
            self.read += buf.len() as u64;
        }

        Ok(buf)
    }
}

pub struct CompleteWriter<W> {
    inner: Option<W>,
    append: bool,
    size: u64,
}

impl<W> CompleteWriter<W> {
    pub fn new(inner: W, append: bool) -> CompleteWriter<W> {
        CompleteWriter {
            inner: Some(inner),
            append,
            size: 0,
        }
    }

    fn check(&self, content_length: u64) -> Result<()> {
        if self.append || content_length == 0 {
            return Ok(());
        }

        match self.size.cmp(&content_length) {
            Ordering::Equal => Ok(()),
            Ordering::Less => Err(
                Error::new(ErrorKind::Unexpected, "writer got too little data")
                    .with_context("expect", content_length)
                    .with_context("actual", self.size),
            ),
            Ordering::Greater => Err(
                Error::new(ErrorKind::Unexpected, "writer got too much data")
                    .with_context("expect", content_length)
                    .with_context("actual", self.size),
            ),
        }
    }
}

/// Check if the writer has been closed or aborted while debug_assertions
/// enabled. This code will never be executed in release mode.
#[cfg(debug_assertions)]
impl<W> Drop for CompleteWriter<W> {
    fn drop(&mut self) {
        if self.inner.is_some() {
            log::warn!("writer has not been closed or aborted, must be a bug")
        }
    }
}

impl<W> oio::Write for CompleteWriter<W>
where
    W: oio::Write,
{
    async fn write(&mut self, bs: Buffer) -> Result<()> {
        let w = self.inner.as_mut().ok_or_else(|| {
            Error::new(ErrorKind::Unexpected, "writer has been closed or aborted")
        })?;

        let len = bs.len();
        w.write(bs).await?;
        self.size += len as u64;

        Ok(())
    }

    async fn close(&mut self) -> Result<Metadata> {
        let w = self.inner.as_mut().ok_or_else(|| {
            Error::new(ErrorKind::Unexpected, "writer has been closed or aborted")
        })?;

        // we must return `Err` before setting inner to None; otherwise,
        // we won't be able to retry `close` in `RetryLayer`.
        let mut ret = w.close().await?;
        self.check(ret.content_length())?;
        if ret.content_length() == 0 {
            ret = ret.with_content_length(self.size);
        }
        self.inner = None;

        Ok(ret)
    }

    async fn abort(&mut self) -> Result<()> {
        let w = self.inner.as_mut().ok_or_else(|| {
            Error::new(ErrorKind::Unexpected, "writer has been closed or aborted")
        })?;

        w.abort().await?;
        self.inner = None;

        Ok(())
    }
}<|MERGE_RESOLUTION|>--- conflicted
+++ resolved
@@ -187,54 +187,6 @@
             }
         }
     }
-<<<<<<< HEAD
-
-    fn complete_blocking_list(
-        &self,
-        path: &str,
-        args: OpList,
-    ) -> Result<(RpList, CompleteLister<A, A::BlockingLister>)> {
-        let cap = self.info.native_capability();
-
-        let recursive = args.recursive();
-
-        match (recursive, cap.list_with_recursive) {
-            // - If service can list_with_recursive, we can forward list to it directly.
-            (_, true) => {
-                let (rp, p) = self.inner.blocking_list(path, args)?;
-                Ok((rp, CompleteLister::One(p)))
-            }
-            // If recursive is true but service can't list_with_recursive
-            (true, false) => {
-                // Forward path that ends with /
-                if path.ends_with('/') {
-                    let p = FlatLister::new(self.inner.clone(), path, args);
-                    Ok((RpList::default(), CompleteLister::Two(p)))
-                } else {
-                    let parent = get_parent(path);
-                    let p = FlatLister::new(self.inner.clone(), parent, args);
-                    let p = PrefixLister::new(p, path);
-                    Ok((RpList::default(), CompleteLister::Four(p)))
-                }
-            }
-            // If recursive and service doesn't support list_with_recursive, we need to handle
-            // list prefix by ourselves.
-            (false, false) => {
-                // Forward path that ends with /
-                if path.ends_with('/') {
-                    let (rp, p) = self.inner.blocking_list(path, args)?;
-                    Ok((rp, CompleteLister::One(p)))
-                } else {
-                    let parent = get_parent(path);
-                    let (rp, p) = self.inner.blocking_list(parent, args)?;
-                    let p = PrefixLister::new(p, path);
-                    Ok((rp, CompleteLister::Three(p)))
-                }
-            }
-        }
-    }
-=======
->>>>>>> be129138
 }
 
 impl<A: Access> LayeredAccess for CompleteAccessor<A> {
