// Licensed to the Apache Software Foundation (ASF) under one
// or more contributor license agreements.  See the NOTICE file
// distributed with this work for additional information
// regarding copyright ownership.  The ASF licenses this file
// to you under the Apache License, Version 2.0 (the
// "License"); you may not use this file except in compliance
// with the License.  You may obtain a copy of the License at
//
//   http://www.apache.org/licenses/LICENSE-2.0
//
// Unless required by applicable law or agreed to in writing,
// software distributed under the License is distributed on an
// "AS IS" BASIS, WITHOUT WARRANTIES OR CONDITIONS OF ANY
// KIND, either express or implied.  See the License for the
// specific language governing permissions and limitations
// under the License.

use crate::raw::*;
use crate::*;

/// FlatLister will walk dir in bottom up way:
///
/// - List nested dir first
/// - Go back into parent dirs one by one
///
/// Given the following file tree:
///
/// ```txt
/// .
/// ├── dir_x/
/// │   ├── dir_y/
/// │   │   ├── dir_z/
/// │   │   └── file_c
/// │   └── file_b
/// └── file_a
/// ```
///
/// ToFlatLister will output entries like:
///
/// ```txt
/// dir_x/dir_y/dir_z/file_c
/// dir_x/dir_y/dir_z/
/// dir_x/dir_y/file_b
/// dir_x/dir_y/
/// dir_x/file_a
/// dir_x/
/// ```
///
/// # Note
///
/// There is no guarantee about the order between files and dirs at the same level.
/// We only make sure the nested dirs will show up before parent dirs.
///
/// Especially, for storage services that can't return dirs first, ToFlatLister
/// may output parent dirs' files before nested dirs, this is expected because files
/// always output directly while listing.
pub struct FlatLister<A: Access, L> {
    acc: A,

    next_dir: Option<oio::Entry>,
    active_lister: Vec<(Option<oio::Entry>, L)>,
    args: OpList,
}

/// # Safety
///
/// wasm32 is a special target that we only have one event-loop for this FlatLister.
unsafe impl<A: Access, L> Send for FlatLister<A, L> {}
/// # Safety
///
/// We will only take `&mut Self` reference for FsLister.
unsafe impl<A: Access, L> Sync for FlatLister<A, L> {}

impl<A, L> FlatLister<A, L>
where
    A: Access,
{
    /// Create a new flat lister
    pub fn new(acc: A, path: &str, args: OpList) -> FlatLister<A, L> {
        FlatLister {
            acc,
            next_dir: Some(oio::Entry::new(path, Metadata::new(EntryMode::DIR))),
            active_lister: vec![],
            args,
        }
    }
}

impl<A, L> oio::List for FlatLister<A, L>
where
    A: Access<Lister = L>,
    L: oio::List,
{
    async fn next(&mut self) -> Result<Option<oio::Entry>> {
        loop {
            if let Some(de) = self.next_dir.take() {
<<<<<<< HEAD
                let (_, l) = self.acc.list(de.path(), self.args.clone()).await?;
                self.active_lister.push((Some(de), l));
=======
                let (_, mut l) = self.acc.list(de.path(), OpList::new()).await?;
                if let Some(v) = l.next().await? {
                    self.active_lister.push((Some(de.clone()), l));

                    if v.mode().is_dir() {
                        // should not loop itself again
                        if v.path() != de.path() {
                            self.next_dir = Some(v);
                            continue;
                        }
                    } else {
                        return Ok(Some(v));
                    }
                }
>>>>>>> faf12983
            }

            let (de, lister) = match self.active_lister.last_mut() {
                Some((de, lister)) => (de, lister),
                None => return Ok(None),
            };

            match lister.next().await? {
                Some(v) if v.mode().is_dir() => {
                    // should not loop itself again
                    if v.path() != de.as_ref().expect("de should not be none here").path() {
                        self.next_dir = Some(v);
                        continue;
                    }
                }
                Some(v) => return Ok(Some(v)),
                None => match de.take() {
                    Some(de) => {
                        return Ok(Some(de));
                    }
                    None => {
                        let _ = self.active_lister.pop();
                        continue;
                    }
                },
            }
        }
    }
}

impl<A, P> oio::BlockingList for FlatLister<A, P>
where
    A: Access<BlockingLister = P>,
    P: oio::BlockingList,
{
    fn next(&mut self) -> Result<Option<oio::Entry>> {
        loop {
            if let Some(de) = self.next_dir.take() {
                let (_, mut l) = self.acc.blocking_list(de.path(), OpList::new())?;
                if let Some(v) = l.next()? {
                    self.active_lister.push((Some(de.clone()), l));

                    if v.mode().is_dir() {
                        // should not loop itself again
                        if v.path() != de.path() {
                            self.next_dir = Some(v);
                            continue;
                        }
                    } else {
                        return Ok(Some(v));
                    }
                }
            }

            let (de, lister) = match self.active_lister.last_mut() {
                Some((de, lister)) => (de, lister),
                None => return Ok(None),
            };

            match lister.next()? {
                Some(v) if v.mode().is_dir() => {
                    if v.path() != de.as_ref().expect("de should not be none here").path() {
                        self.next_dir = Some(v);
                        continue;
                    }
                }
                Some(v) => return Ok(Some(v)),
                None => match de.take() {
                    Some(de) => {
                        return Ok(Some(de));
                    }
                    None => {
                        let _ = self.active_lister.pop();
                        continue;
                    }
                },
            }
        }
    }
}

#[cfg(test)]
mod tests {
    use std::collections::HashMap;
    use std::sync::Arc;
    use std::vec;
    use std::vec::IntoIter;

    use log::debug;
    use oio::BlockingList;

    use super::*;

    #[derive(Debug)]
    struct MockService {
        map: HashMap<&'static str, Vec<&'static str>>,
    }

    impl MockService {
        fn new() -> Self {
            let mut map = HashMap::default();
            map.insert("x/", vec!["x/x/"]);
            map.insert("x/x/", vec!["x/x/x/"]);
            map.insert("x/x/x/", vec!["x/x/x/x"]);

            Self { map }
        }

        fn get(&self, path: &str) -> MockLister {
            let inner = self.map.get(path).expect("must have value").to_vec();

            MockLister {
                inner: inner.into_iter(),
            }
        }
    }

    impl Access for MockService {
        type Reader = ();
        type BlockingReader = ();
        type Writer = ();
        type BlockingWriter = ();
        type Lister = ();
        type BlockingLister = MockLister;
        type Deleter = ();
        type BlockingDeleter = ();

        fn info(&self) -> Arc<AccessorInfo> {
            let am = AccessorInfo::default();
            am.update_full_capability(|mut cap| {
                cap.list = true;
                cap
            });
            am.into()
        }

        fn blocking_list(&self, path: &str, _: OpList) -> Result<(RpList, Self::BlockingLister)> {
            debug!("visit path: {path}");
            Ok((RpList::default(), self.get(path)))
        }
    }

    struct MockLister {
        inner: IntoIter<&'static str>,
    }

    impl BlockingList for MockLister {
        fn next(&mut self) -> Result<Option<oio::Entry>> {
            Ok(self.inner.next().map(|path| {
                if path.ends_with('/') {
                    oio::Entry::new(path, Metadata::new(EntryMode::DIR))
                } else {
                    oio::Entry::new(path, Metadata::new(EntryMode::FILE))
                }
            }))
        }
    }

    #[test]
    fn test_blocking_list() -> Result<()> {
        let _ = tracing_subscriber::fmt().with_test_writer().try_init();

        let acc = MockService::new();
        let mut lister = FlatLister::new(acc, "x/", OpList::new());

        let mut entries = Vec::default();

        while let Some(e) = lister.next()? {
            entries.push(e)
        }

        assert_eq!(
            entries[0],
            oio::Entry::new("x/x/x/x", Metadata::new(EntryMode::FILE))
        );

        Ok(())
    }
}<|MERGE_RESOLUTION|>--- conflicted
+++ resolved
@@ -94,11 +94,7 @@
     async fn next(&mut self) -> Result<Option<oio::Entry>> {
         loop {
             if let Some(de) = self.next_dir.take() {
-<<<<<<< HEAD
-                let (_, l) = self.acc.list(de.path(), self.args.clone()).await?;
-                self.active_lister.push((Some(de), l));
-=======
-                let (_, mut l) = self.acc.list(de.path(), OpList::new()).await?;
+                let (_, mut l) = self.acc.list(de.path(), self.args.clone()).await?;
                 if let Some(v) = l.next().await? {
                     self.active_lister.push((Some(de.clone()), l));
 
@@ -112,7 +108,6 @@
                         return Ok(Some(v));
                     }
                 }
->>>>>>> faf12983
             }
 
             let (de, lister) = match self.active_lister.last_mut() {
