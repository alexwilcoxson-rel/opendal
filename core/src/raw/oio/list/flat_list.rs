// Licensed to the Apache Software Foundation (ASF) under one
// or more contributor license agreements.  See the NOTICE file
// distributed with this work for additional information
// regarding copyright ownership.  The ASF licenses this file
// to you under the Apache License, Version 2.0 (the
// "License"); you may not use this file except in compliance
// with the License.  You may obtain a copy of the License at
//
//   http://www.apache.org/licenses/LICENSE-2.0
//
// Unless required by applicable law or agreed to in writing,
// software distributed under the License is distributed on an
// "AS IS" BASIS, WITHOUT WARRANTIES OR CONDITIONS OF ANY
// KIND, either express or implied.  See the License for the
// specific language governing permissions and limitations
// under the License.

use crate::raw::*;
use crate::*;

/// FlatLister will walk dir in bottom up way:
///
/// - List nested dir first
/// - Go back into parent dirs one by one
///
/// Given the following file tree:
///
/// ```txt
/// .
/// ├── dir_x/
/// │   ├── dir_y/
/// │   │   ├── dir_z/
/// │   │   └── file_c
/// │   └── file_b
/// └── file_a
/// ```
///
/// ToFlatLister will output entries like:
///
/// ```txt
/// dir_x/dir_y/dir_z/file_c
/// dir_x/dir_y/dir_z/
/// dir_x/dir_y/file_b
/// dir_x/dir_y/
/// dir_x/file_a
/// dir_x/
/// ```
///
/// # Note
///
/// There is no guarantee about the order between files and dirs at the same level.
/// We only make sure the nested dirs will show up before parent dirs.
///
/// Especially, for storage services that can't return dirs first, ToFlatLister
/// may output parent dirs' files before nested dirs, this is expected because files
/// always output directly while listing.
pub struct FlatLister<A: Access, L> {
    acc: A,

    next_dir: Option<oio::Entry>,
    active_lister: Vec<(Option<oio::Entry>, L)>,
    start_after: Option<String>,
}

/// # Safety
///
/// wasm32 is a special target that we only have one event-loop for this FlatLister.
unsafe impl<A: Access, L> Send for FlatLister<A, L> {}
/// # Safety
///
/// We will only take `&mut Self` reference for FsLister.
unsafe impl<A: Access, L> Sync for FlatLister<A, L> {}

impl<A, L> FlatLister<A, L>
where
    A: Access,
{
    /// Create a new flat lister
    pub fn new(acc: A, path: &str, args: OpList) -> FlatLister<A, L> {
        FlatLister {
            acc,
            next_dir: Some(oio::Entry::new(path, Metadata::new(EntryMode::DIR))),
            active_lister: vec![],
            start_after: args.start_after().map(|s| s.to_string()),
        }
    }
}

impl<A, L> oio::List for FlatLister<A, L>
where
    A: Access<Lister = L>,
    L: oio::List,
{
    async fn next(&mut self) -> Result<Option<oio::Entry>> {
        loop {
            if let Some(de) = self.next_dir.take() {
                let args = self
                    .start_after
                    .as_ref()
                    .map(|s| OpList::new().with_start_after(s))
                    .unwrap_or_default();
                let (_, mut l) = self.acc.list(de.path(), args).await?;
                if let Some(v) = l.next().await? {
                    self.active_lister.push((Some(de.clone()), l));

                    if v.mode().is_dir() {
                        // should not loop itself again
                        if v.path() != de.path() {
                            self.next_dir = Some(v);
                            continue;
                        }
                    } else {
                        return Ok(Some(v));
                    }
                }
            }

            let (de, lister) = match self.active_lister.last_mut() {
                Some((de, lister)) => (de, lister),
                None => return Ok(None),
            };

            match lister.next().await? {
                Some(v) if v.mode().is_dir() => {
                    // should not loop itself again
                    if v.path() != de.as_ref().expect("de should not be none here").path() {
                        self.next_dir = Some(v);
                        continue;
                    }
                }
                Some(v) => return Ok(Some(v)),
                None => match de.take() {
                    Some(de) => {
                        return Ok(Some(de));
                    }
                    None => {
                        let _ = self.active_lister.pop();
                        continue;
                    }
                },
            }
        }
    }
<<<<<<< HEAD
}

impl<A, P> oio::BlockingList for FlatLister<A, P>
where
    A: Access<BlockingLister = P>,
    P: oio::BlockingList,
{
    fn next(&mut self) -> Result<Option<oio::Entry>> {
        loop {
            if let Some(de) = self.next_dir.take() {
                let args = self
                    .start_after
                    .as_ref()
                    .map(|s| OpList::new().with_start_after(s))
                    .unwrap_or_default();
                let (_, mut l) = self.acc.blocking_list(de.path(), args)?;
                if let Some(v) = l.next()? {
                    self.active_lister.push((Some(de.clone()), l));

                    if v.mode().is_dir() {
                        // should not loop itself again
                        if v.path() != de.path() {
                            self.next_dir = Some(v);
                            continue;
                        }
                    } else {
                        return Ok(Some(v));
                    }
                }
            }

            let (de, lister) = match self.active_lister.last_mut() {
                Some((de, lister)) => (de, lister),
                None => return Ok(None),
            };

            match lister.next()? {
                Some(v) if v.mode().is_dir() => {
                    if v.path() != de.as_ref().expect("de should not be none here").path() {
                        self.next_dir = Some(v);
                        continue;
                    }
                }
                Some(v) => return Ok(Some(v)),
                None => match de.take() {
                    Some(de) => {
                        return Ok(Some(de));
                    }
                    None => {
                        let _ = self.active_lister.pop();
                        continue;
                    }
                },
            }
        }
    }
}

#[cfg(test)]
mod tests {
    use std::collections::HashMap;
    use std::sync::Arc;
    use std::vec;
    use std::vec::IntoIter;

    use log::debug;
    use oio::BlockingList;

    use super::*;

    #[derive(Debug)]
    struct MockService {
        map: HashMap<&'static str, Vec<&'static str>>,
    }

    impl MockService {
        fn new() -> Self {
            let mut map = HashMap::default();
            map.insert("x/", vec!["x/x/"]);
            map.insert("x/x/", vec!["x/x/x/"]);
            map.insert("x/x/x/", vec!["x/x/x/x"]);

            Self { map }
        }

        fn get(&self, path: &str) -> MockLister {
            let inner = self.map.get(path).expect("must have value").to_vec();

            MockLister {
                inner: inner.into_iter(),
            }
        }
    }

    impl Access for MockService {
        type Reader = ();
        type BlockingReader = ();
        type Writer = ();
        type BlockingWriter = ();
        type Lister = ();
        type BlockingLister = MockLister;
        type Deleter = ();
        type BlockingDeleter = ();

        fn info(&self) -> Arc<AccessorInfo> {
            let am = AccessorInfo::default();
            am.update_full_capability(|mut cap| {
                cap.list = true;
                cap
            });
            am.into()
        }

        fn blocking_list(&self, path: &str, _: OpList) -> Result<(RpList, Self::BlockingLister)> {
            debug!("visit path: {path}");
            Ok((RpList::default(), self.get(path)))
        }
    }

    struct MockLister {
        inner: IntoIter<&'static str>,
    }

    impl BlockingList for MockLister {
        fn next(&mut self) -> Result<Option<oio::Entry>> {
            Ok(self.inner.next().map(|path| {
                if path.ends_with('/') {
                    oio::Entry::new(path, Metadata::new(EntryMode::DIR))
                } else {
                    oio::Entry::new(path, Metadata::new(EntryMode::FILE))
                }
            }))
        }
    }

    #[test]
    fn test_blocking_list() -> Result<()> {
        let _ = tracing_subscriber::fmt().with_test_writer().try_init();

        let acc = MockService::new();
        let mut lister = FlatLister::new(acc, "x/", OpList::new());

        let mut entries = Vec::default();

        while let Some(e) = lister.next()? {
            entries.push(e)
        }

        assert_eq!(
            entries[0],
            oio::Entry::new("x/x/x/x", Metadata::new(EntryMode::FILE))
        );

        Ok(())
    }
=======
>>>>>>> be129138
}<|MERGE_RESOLUTION|>--- conflicted
+++ resolved
@@ -141,162 +141,4 @@
             }
         }
     }
-<<<<<<< HEAD
-}
-
-impl<A, P> oio::BlockingList for FlatLister<A, P>
-where
-    A: Access<BlockingLister = P>,
-    P: oio::BlockingList,
-{
-    fn next(&mut self) -> Result<Option<oio::Entry>> {
-        loop {
-            if let Some(de) = self.next_dir.take() {
-                let args = self
-                    .start_after
-                    .as_ref()
-                    .map(|s| OpList::new().with_start_after(s))
-                    .unwrap_or_default();
-                let (_, mut l) = self.acc.blocking_list(de.path(), args)?;
-                if let Some(v) = l.next()? {
-                    self.active_lister.push((Some(de.clone()), l));
-
-                    if v.mode().is_dir() {
-                        // should not loop itself again
-                        if v.path() != de.path() {
-                            self.next_dir = Some(v);
-                            continue;
-                        }
-                    } else {
-                        return Ok(Some(v));
-                    }
-                }
-            }
-
-            let (de, lister) = match self.active_lister.last_mut() {
-                Some((de, lister)) => (de, lister),
-                None => return Ok(None),
-            };
-
-            match lister.next()? {
-                Some(v) if v.mode().is_dir() => {
-                    if v.path() != de.as_ref().expect("de should not be none here").path() {
-                        self.next_dir = Some(v);
-                        continue;
-                    }
-                }
-                Some(v) => return Ok(Some(v)),
-                None => match de.take() {
-                    Some(de) => {
-                        return Ok(Some(de));
-                    }
-                    None => {
-                        let _ = self.active_lister.pop();
-                        continue;
-                    }
-                },
-            }
-        }
-    }
-}
-
-#[cfg(test)]
-mod tests {
-    use std::collections::HashMap;
-    use std::sync::Arc;
-    use std::vec;
-    use std::vec::IntoIter;
-
-    use log::debug;
-    use oio::BlockingList;
-
-    use super::*;
-
-    #[derive(Debug)]
-    struct MockService {
-        map: HashMap<&'static str, Vec<&'static str>>,
-    }
-
-    impl MockService {
-        fn new() -> Self {
-            let mut map = HashMap::default();
-            map.insert("x/", vec!["x/x/"]);
-            map.insert("x/x/", vec!["x/x/x/"]);
-            map.insert("x/x/x/", vec!["x/x/x/x"]);
-
-            Self { map }
-        }
-
-        fn get(&self, path: &str) -> MockLister {
-            let inner = self.map.get(path).expect("must have value").to_vec();
-
-            MockLister {
-                inner: inner.into_iter(),
-            }
-        }
-    }
-
-    impl Access for MockService {
-        type Reader = ();
-        type BlockingReader = ();
-        type Writer = ();
-        type BlockingWriter = ();
-        type Lister = ();
-        type BlockingLister = MockLister;
-        type Deleter = ();
-        type BlockingDeleter = ();
-
-        fn info(&self) -> Arc<AccessorInfo> {
-            let am = AccessorInfo::default();
-            am.update_full_capability(|mut cap| {
-                cap.list = true;
-                cap
-            });
-            am.into()
-        }
-
-        fn blocking_list(&self, path: &str, _: OpList) -> Result<(RpList, Self::BlockingLister)> {
-            debug!("visit path: {path}");
-            Ok((RpList::default(), self.get(path)))
-        }
-    }
-
-    struct MockLister {
-        inner: IntoIter<&'static str>,
-    }
-
-    impl BlockingList for MockLister {
-        fn next(&mut self) -> Result<Option<oio::Entry>> {
-            Ok(self.inner.next().map(|path| {
-                if path.ends_with('/') {
-                    oio::Entry::new(path, Metadata::new(EntryMode::DIR))
-                } else {
-                    oio::Entry::new(path, Metadata::new(EntryMode::FILE))
-                }
-            }))
-        }
-    }
-
-    #[test]
-    fn test_blocking_list() -> Result<()> {
-        let _ = tracing_subscriber::fmt().with_test_writer().try_init();
-
-        let acc = MockService::new();
-        let mut lister = FlatLister::new(acc, "x/", OpList::new());
-
-        let mut entries = Vec::default();
-
-        while let Some(e) = lister.next()? {
-            entries.push(e)
-        }
-
-        assert_eq!(
-            entries[0],
-            oio::Entry::new("x/x/x/x", Metadata::new(EntryMode::FILE))
-        );
-
-        Ok(())
-    }
-=======
->>>>>>> be129138
 }