--- conflicted
+++ resolved
@@ -34,11 +34,9 @@
 use crate::raw::*;
 use crate::*;
 
-<<<<<<< HEAD
+use super::error::parse_error;
+
 use super::lister::generate_continuation_from_start_after;
-=======
-use super::error::parse_error;
->>>>>>> faf12983
 
 const X_MS_RENAME_SOURCE: &str = "x-ms-rename-source";
 const X_MS_VERSION: &str = "x-ms-version";
@@ -348,20 +346,13 @@
         }
 
         if !continuation.is_empty() {
-<<<<<<< HEAD
-            write!(url, "&continuation={}", percent_encode_path(continuation))
-                .expect("write into string must succeed");
+            url = url.push("continuation", &percent_encode_path(continuation));
         } else if let Some(start_after) = start_after {
-            println!("start_after: {}", start_after);
             write!(
                 url,
                 "&continuation={}",
                 generate_continuation_from_start_after(start_after)
             )
-            .expect("write into string must succeed");
-=======
-            url = url.push("continuation", &percent_encode_path(continuation));
->>>>>>> faf12983
         }
 
         let mut req = Request::get(url.finish())
