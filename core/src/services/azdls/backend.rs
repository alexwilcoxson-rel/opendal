--- conflicted
+++ resolved
@@ -139,9 +139,6 @@
         self
     }
 
-<<<<<<< HEAD
-    /// Set sas_token of this backend.
-=======
     /// Set client_secret of this backend.
     ///
     /// - If client_secret is set, we will take user's input first.
@@ -182,7 +179,6 @@
     }
 
     /// Set the sas_token of this backend.
->>>>>>> be129138
     pub fn sas_token(mut self, sas_token: &str) -> Self {
         if !sas_token.is_empty() {
             self.config.sas_token = Some(sas_token.to_string());
@@ -191,8 +187,6 @@
         self
     }
 
-<<<<<<< HEAD
-=======
     /// Set authority_host of this backend.
     ///
     /// - If authority_host is set, we will take user's input first.
@@ -206,7 +200,6 @@
         self
     }
 
->>>>>>> be129138
     /// Specify the http client that used by this service.
     ///
     /// # Notes
@@ -255,15 +248,11 @@
                 .clone()
                 .or_else(|| infer_storage_name_from_endpoint(endpoint.as_str())),
             account_key: self.config.account_key.clone(),
-<<<<<<< HEAD
-            sas_token: self.config.sas_token.clone(),
-=======
             sas_token: self.config.sas_token,
             client_id: self.config.client_id.clone(),
             client_secret: self.config.client_secret.clone(),
             tenant_id: self.config.tenant_id.clone(),
             authority_host: self.config.authority_host.clone(),
->>>>>>> be129138
             ..Default::default()
         };
 
